--- conflicted
+++ resolved
@@ -1538,12 +1538,8 @@
 			files = (
 				AB0CFB8C27BBD2D7004BD372 /* AppIcon_Developer@3x.png in Resources */,
 				AB0CFB9627BBD323004BD372 /* AppIcon_Ukiyoe@2x.png in Resources */,
-<<<<<<< HEAD
-				ABA9A6BF28EC7BA200EE28DE /* Constant.strings in Resources */,
-=======
 				AB90276E291F548700697256 /* AppIcon_NotMyPresident_iPad.png in Resources */,
 				AB90276D291F548700697256 /* AppIcon_NotMyPresident_iPad_Pro@2x.png in Resources */,
->>>>>>> cdf9b0ea
 				AB0CFB7A27BAB9D0004BD372 /* AppIcon_Default@2x.png in Resources */,
 				AB0CFB7527BAB9D0004BD372 /* AppIcon_Default_iPad@2x.png in Resources */,
 				AB0CFB9227BBD323004BD372 /* AppIcon_Ukiyoe_iPad@2x.png in Resources */,
