--- conflicted
+++ resolved
@@ -127,17 +127,10 @@
 final class TagTranslationHandler: ObservableObject {
     @Published var suggestions = [TagSuggestion]()
 
-<<<<<<< HEAD
-    func analyze(text: inout String, translations: [TagTranslation]) {
+    func analyze(text: inout String, translations: [String: TagTranslation]) {
         text = text.replacingOccurrences(of: "  +", with: " ", options: .regularExpression)
             .replacingOccurrences(of: "：", with: ":", options: .regularExpression)
         let keyword = text
-=======
-    func analyze(text: inout String, translations: [String: TagTranslation]) {
-        let keyword = text.replacingOccurrences(of: "  +", with: " ", options: .regularExpression)
-        text = keyword
-
->>>>>>> fc3bfc4e
         guard let regex = Defaults.Regex.tagSuggestion else { return }
         let values: [String] = regex.matches(in: keyword, range: .init(location: 0, length: keyword.count))
             .compactMap {
@@ -174,12 +167,8 @@
         keyword = .init(keyword[keyword.startIndex..<endIndex])
         + suggestion.tag.searchKeyword + " "
     }
-<<<<<<< HEAD
-    private func getSuggestions(translations: [TagTranslation], keyword: String) -> [TagSuggestion] {
+    private func getSuggestions(translations: [String: TagTranslation], keyword: String) -> [TagSuggestion] {
         let term = keyword
-=======
-    private func getSuggestions(translations: [String: TagTranslation], keyword: String) -> [TagSuggestion] {
->>>>>>> fc3bfc4e
         var keyword = keyword
         var namespace: String?
         let namespaceAbbreviations = TagNamespace.abbreviations
@@ -205,48 +194,8 @@
                 }
         }
         return translations
-<<<<<<< HEAD
             .map { $0.getSuggestion(keyword: keyword, term: term, matchNamespace: namespace != nil) }
-=======
-            .map { $0.value.getSuggestion(keyword: keyword) }
->>>>>>> fc3bfc4e
             .filter { $0.weight > 0 }
             .sorted { $0.weight > $1.weight }
     }
-}
-
-
-struct KeyboardToolbar<ToolbarView: View>: ViewModifier {
-    @Environment(\.isSearching) var isSearching
-    
-    let height: CGFloat
-    let toolbarView: ToolbarView
-    
-    init(height: CGFloat, @ViewBuilder toolbar: () -> ToolbarView) {
-        self.height = height
-        self.toolbarView = toolbar()
-    }
-    
-    func body(content: Content) -> some View {
-        ZStack(alignment: .bottom) {
-            GeometryReader { geometry in
-                VStack {
-                    content
-                }
-                .frame(width: geometry.size.width, height: geometry.size.height)
-            }
-            if isSearching {
-                toolbarView
-                    .frame(height: self.height)
-            }
-        }
-        .frame(maxWidth: .infinity, maxHeight: .infinity)
-    }
-}
-
-
-extension View {
-    func keyboardToolbar<ToolbarView>(height: CGFloat, view: @escaping () -> ToolbarView) -> some View where ToolbarView: View {
-        modifier(KeyboardToolbar(height: height, toolbar: view))
-    }
 }